# test runs requirements (versions we'll be testing against) - automatically updated by requires.io
<<<<<<< HEAD
coverage==4.5.2 # pytest-cov
pytest==4.0.0 #  rq.filter: !=2.9.0,!=2.9.1,!=2.9.2
=======
coverage==4.5.1 # pytest-cov
pytest==3.8.2 #  rq.filter: !=2.9.0,!=2.9.1,!=2.9.2
>>>>>>> 287dbad1
port-for==0.4<|MERGE_RESOLUTION|>--- conflicted
+++ resolved
@@ -1,9 +1,4 @@
 # test runs requirements (versions we'll be testing against) - automatically updated by requires.io
-<<<<<<< HEAD
 coverage==4.5.2 # pytest-cov
-pytest==4.0.0 #  rq.filter: !=2.9.0,!=2.9.1,!=2.9.2
-=======
-coverage==4.5.1 # pytest-cov
-pytest==3.8.2 #  rq.filter: !=2.9.0,!=2.9.1,!=2.9.2
->>>>>>> 287dbad1
+pytest==4.0.0
 port-for==0.4